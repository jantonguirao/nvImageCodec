--- conflicted
+++ resolved
@@ -332,17 +332,9 @@
         NVIMGCDCS_PROCESSING_STATUS_SAMPLE_FORMAT_UNSUPPORTED = 6,
         NVIMGCDCS_PROCESSING_STATUS_SCALING_UNSUPPORTED = 7,
         NVIMGCDCS_PROCESSING_STATUS_UNKNOWN_ORIENTATION = 8,
-<<<<<<< HEAD
-        NVIMGCDCS_PROCESSING_STATUS_BACKEND_UNSUPPORTED = 10,
-        NVIMGCDCS_PROCESSING_STATUS_NUM_COMPONENTS_UNSUPPORTED = 11,
-        NVIMGCDCS_PROCESSING_STATUS_ERROR = 12,
-=======
-        NVIMGCDCS_PROCESSING_STATUS_CODEC_UNSUPPORTED = 9,
-        NVIMGCDCS_PROCESSING_STATUS_BACKEND_UNSUPPORTED = 10,
-        NVIMGCDCS_PROCESSING_STATUS_NUM_COMPONENTS_UNSUPPORTED = 11,
-        NVIMGCDCS_PROCESSING_STATUS_ERROR = 12,
-        //...
->>>>>>> 742a0115
+        NVIMGCDCS_PROCESSING_STATUS_BACKEND_UNSUPPORTED = 9,
+        NVIMGCDCS_PROCESSING_STATUS_NUM_COMPONENTS_UNSUPPORTED = 10,
+        NVIMGCDCS_PROCESSING_STATUS_ERROR = 11,
         NVIMGCDCS_PROCESSING_STATUS_ENUM_FORCE_INT = 0xFFFFFFFF
     } nvimgcdcsProcessingStatus_t;
 
