# SPDX-FileCopyrightText: Copyright (c) 2023 NVIDIA CORPORATION & AFFILIATES. All rights reserved.
# SPDX-License-Identifier: Apache-2.0
#
# Licensed under the Apache License, Version 2.0 (the "License");
# you may not use this file except in compliance with the License.
# You may obtain a copy of the License at
#
# http://www.apache.org/licenses/LICENSE-2.0
#
# Unless required by applicable law or agreed to in writing, software
# distributed under the License is distributed on an "AS IS" BASIS,
# WITHOUT WARRANTIES OR CONDITIONS OF ANY KIND, either express or implied.
# See the License for the specific language governing permissions and
# limitations under the License.

from __future__ import annotations
import os
import numpy as np
import cv2
import cupy as cp
import pytest as t
from nvidia import nvimgcodec
from utils import *

@t.mark.parametrize("max_num_cpu_threads", [0, 1, 5])
@t.mark.parametrize("cuda_stream", [None, cp.cuda.Stream(non_blocking=True), cp.cuda.Stream(non_blocking=False)])
@t.mark.parametrize("encode_to_data", [True, False])
@t.mark.parametrize(
    "input_img_file",
    [
        "bmp/cat-111793_640.bmp",

        "jpeg/padlock-406986_640_410.jpg",
        "jpeg/padlock-406986_640_411.jpg",
        "jpeg/padlock-406986_640_420.jpg",
        "jpeg/padlock-406986_640_422.jpg",
        "jpeg/padlock-406986_640_440.jpg",
        "jpeg/padlock-406986_640_444.jpg",
        "jpeg/padlock-406986_640_gray.jpg",
        "jpeg/ycck_colorspace.jpg",
        "jpeg/cmyk.jpg",
        "jpeg/cmyk-dali.jpg",
        "jpeg/progressive-subsampled-imagenet-n02089973_1957.jpg",

        "jpeg/exif/padlock-406986_640_horizontal.jpg",
        "jpeg/exif/padlock-406986_640_mirror_horizontal.jpg",
        "jpeg/exif/padlock-406986_640_mirror_horizontal_rotate_270.jpg",
        "jpeg/exif/padlock-406986_640_mirror_horizontal_rotate_90.jpg",
        "jpeg/exif/padlock-406986_640_mirror_vertical.jpg",
        "jpeg/exif/padlock-406986_640_no_orientation.jpg",
        "jpeg/exif/padlock-406986_640_rotate_180.jpg",
        "jpeg/exif/padlock-406986_640_rotate_270.jpg",
        "jpeg/exif/padlock-406986_640_rotate_90.jpg",

        "jpeg2k/cat-1046544_640.jp2",
        "jpeg2k/cat-1046544_640.jp2",
        "jpeg2k/cat-111793_640.jp2",
        "jpeg2k/tiled-cat-1046544_640.jp2",
        "jpeg2k/tiled-cat-111793_640.jp2",
        "jpeg2k/cat-111793_640-16bit.jp2",
        "jpeg2k/cat-1245673_640-12bit.jp2",
    ]
)
@t.mark.skipif(not is_nvjpeg2k_supported(), reason="nvjpeg2k encoder not yet supported on aarch64")
def test_encode_single_image(tmp_path, input_img_file, encode_to_data, cuda_stream, max_num_cpu_threads):
    encoder = nvimgcodec.Encoder(max_num_cpu_threads=max_num_cpu_threads)

    input_img_path = os.path.join(img_dir_path, input_img_file)
    ref_img = cv2.imread(input_img_path, cv2.IMREAD_COLOR)
    ref_img = cv2.cvtColor(ref_img, cv2.COLOR_BGR2RGB)

    cp_ref_img = cp.asarray(ref_img)

    nv_ref_img = nvimgcodec.as_image(cp_ref_img)
    encode_params = nvimgcodec.EncodeParams(jpeg2k_encode_params=nvimgcodec.Jpeg2kEncodeParams(reversible=True))
    
    if encode_to_data:
        if cuda_stream:
            test_encoded_img = encoder.encode(
                nv_ref_img, codec="jpeg2k", params = encode_params, cuda_stream=cuda_stream.ptr)
        else:
            test_encoded_img = encoder.encode(
                nv_ref_img, codec="jpeg2k", params = encode_params)
    else:
        base = os.path.basename(input_img_file)
        pre, ext = os.path.splitext(base)
        output_img_path = os.path.join(tmp_path, pre + ".jp2")
        if cuda_stream:
            encoder.write(output_img_path, nv_ref_img,
                          params=encode_params, cuda_stream=cuda_stream.ptr)
        else:
            encoder.write(output_img_path, nv_ref_img,
                          params=encode_params)
        with open(output_img_path, 'rb') as in_file:
            test_encoded_img = in_file.read()

    test_img = cv2.imdecode(
        np.asarray(bytearray(test_encoded_img)), cv2.IMREAD_COLOR)

    test_img = cv2.cvtColor(test_img, cv2.COLOR_BGR2RGB)
    compare_image(np.asarray(test_img), np.asarray(ref_img))


@t.mark.parametrize("max_num_cpu_threads", [0, 1, 5])
@t.mark.parametrize("cuda_stream", [None, cp.cuda.Stream(non_blocking=True), cp.cuda.Stream(non_blocking=False)])
@t.mark.parametrize("encode_to_data", [True, False])
@t.mark.parametrize(
    "input_images_batch",
    [
        ("bmp/cat-111793_640.bmp",

         "jpeg/padlock-406986_640_410.jpg",
         "jpeg/padlock-406986_640_411.jpg",
         "jpeg/padlock-406986_640_420.jpg",
         "jpeg/padlock-406986_640_422.jpg",
         "jpeg/padlock-406986_640_440.jpg",
         "jpeg/padlock-406986_640_444.jpg",
         "jpeg/padlock-406986_640_gray.jpg",
         "jpeg/ycck_colorspace.jpg",
         "jpeg/cmyk.jpg",
         "jpeg/cmyk-dali.jpg",
         "jpeg/progressive-subsampled-imagenet-n02089973_1957.jpg",

         "jpeg/exif/padlock-406986_640_horizontal.jpg",
         "jpeg/exif/padlock-406986_640_mirror_horizontal.jpg",
         "jpeg/exif/padlock-406986_640_mirror_horizontal_rotate_270.jpg",
         "jpeg/exif/padlock-406986_640_mirror_horizontal_rotate_90.jpg",
         "jpeg/exif/padlock-406986_640_mirror_vertical.jpg",
         "jpeg/exif/padlock-406986_640_no_orientation.jpg",
         "jpeg/exif/padlock-406986_640_rotate_180.jpg",
         "jpeg/exif/padlock-406986_640_rotate_270.jpg",
         "jpeg/exif/padlock-406986_640_rotate_90.jpg",

         "jpeg2k/cat-1046544_640.jp2",
         "jpeg2k/cat-1046544_640.jp2",
         "jpeg2k/cat-111793_640.jp2",
         "jpeg2k/tiled-cat-1046544_640.jp2",
         "jpeg2k/tiled-cat-111793_640.jp2",
         "jpeg2k/cat-111793_640-16bit.jp2",
         "jpeg2k/cat-1245673_640-12bit.jp2",)
    ]
)
@t.mark.skipif(not is_nvjpeg2k_supported(), reason="nvjpeg2k encoder not yet supported on aarch64")
def test_encode_batch_image(tmp_path, input_images_batch, encode_to_data, cuda_stream, max_num_cpu_threads):
    encoder = nvimgcodec.Encoder(max_num_cpu_threads=max_num_cpu_threads)

    input_images = [os.path.join(img_dir_path, img)
                    for img in input_images_batch]
    ref_images = [cv2.cvtColor(cv2.imread(img, cv2.IMREAD_COLOR), cv2.COLOR_BGR2RGB) for img in input_images]
    cp_ref_images = [cp.asarray(ref_img) for ref_img in ref_images]
    nv_ref_images = [nvimgcodec.as_image(cp_ref_img) for cp_ref_img in cp_ref_images]

    encode_params = nvimgcodec.EncodeParams(jpeg2k_encode_params=nvimgcodec.Jpeg2kEncodeParams(reversible=True))

    if encode_to_data:
        if cuda_stream:
            test_encoded_images = encoder.encode(
                nv_ref_images, codec="jpeg2k", params=encode_params, cuda_stream=cuda_stream.ptr)
        else:
            test_encoded_images = encoder.encode(
                nv_ref_images, codec="jpeg2k", params=encode_params)
    else:
        output_img_paths = [os.path.join(tmp_path, os.path.splitext(
            os.path.basename(img))[0] + ".jp2") for img in input_images]
        if cuda_stream:
            encoder.write(output_img_paths, nv_ref_images,
                          params=encode_params, cuda_stream=cuda_stream.ptr)
        else:
            encoder.write(output_img_paths, nv_ref_images,
                          params=encode_params)
        test_encoded_images = []
        for out_img_path in output_img_paths:
            with open(out_img_path, 'rb') as in_file:
                test_encoded_img = in_file.read()
                test_encoded_images.append(test_encoded_img)

    test_decoded_images = [cv2.cvtColor(cv2.imdecode(
        np.asarray(bytearray(img)), cv2.IMREAD_COLOR), cv2.COLOR_BGR2RGB) for img in test_encoded_images]

    compare_host_images(test_decoded_images, ref_images)

def test_encode_jpeg2k_small_image():
    encoder = nvimgcodec.Encoder()
    arr = np.zeros((5,5,3), dtype=np.uint8) + 128
    encoded_image = encoder.encode(arr, codec="jpeg2k")
    decoder = nvimgcodec.Decoder()
    arr2 = decoder.decode(encoded_image).cpu()
    np.testing.assert_array_almost_equal(arr, arr2)

def test_encode_jpeg2k_2d():
    encoder = nvimgcodec.Encoder()
    arr = np.zeros((32,32), dtype=np.uint8) + 128
    encoded_image = encoder.encode(arr, codec="jpeg2k")
    decoder = nvimgcodec.Decoder()
    params = nvimgcodec.DecodeParams(color_spec=nvimgcodec.ColorSpec.UNCHANGED, allow_any_depth=True)
    arr2 = np.array(decoder.decode(encoded_image, params=params).cpu()).squeeze()
    np.testing.assert_array_almost_equal(arr, arr2)

<<<<<<< HEAD
def test_encode_jpeg2k_uint16():
    arr = np.zeros((256,256,3), dtype=np.uint16) + np.uint16(0.9 * np.iinfo(np.uint16).max)
    arr[100:120, 200:210, 0] = np.uint16(0.1 * np.iinfo(np.uint16).max)
    arr[100:120, 200:210, 1] = np.uint16(0.6 * np.iinfo(np.uint16).max)
    arr[100:120, 200:210, 2] = np.uint16(0.4 * np.iinfo(np.uint16).max)

    encoder = nvimgcodec.Encoder()
    jpeg2k_encode_params = nvimgcodec.Jpeg2kEncodeParams(reversible=True)
    encode_params = nvimgcodec.EncodeParams(jpeg2k_encode_params=jpeg2k_encode_params)
    encoded_image = encoder.encode(arr, codec="jpeg2k", params=encode_params)

    decoder = nvimgcodec.Decoder()
    params = nvimgcodec.DecodeParams(color_spec=nvimgcodec.ColorSpec.RGB, allow_any_depth=True)
    arr2 = np.array(decoder.decode(encoded_image, params=params).cpu())

    np.testing.assert_array_equal(arr, arr2)
=======

@t.mark.parametrize(
    "input_images_batch",
    [("bmp/cat-111793_640.bmp",

      "jpeg/padlock-406986_640_410.jpg",
      "jpeg/padlock-406986_640_411.jpg",
      "jpeg/padlock-406986_640_420.jpg",
      "jpeg/padlock-406986_640_422.jpg",
      "jpeg/padlock-406986_640_440.jpg",
      "jpeg/padlock-406986_640_444.jpg",
      "jpeg/padlock-406986_640_gray.jpg",
      "jpeg/cmyk-dali.jpg",
      "jpeg/progressive-subsampled-imagenet-n02089973_1957.jpg",

      "jpeg/exif/padlock-406986_640_horizontal.jpg",
      "jpeg/exif/padlock-406986_640_mirror_horizontal.jpg",
      "jpeg/exif/padlock-406986_640_mirror_horizontal_rotate_270.jpg",
      "jpeg/exif/padlock-406986_640_mirror_horizontal_rotate_90.jpg",
      "jpeg/exif/padlock-406986_640_mirror_vertical.jpg",
      "jpeg/exif/padlock-406986_640_no_orientation.jpg",
      "jpeg/exif/padlock-406986_640_rotate_180.jpg",
      "jpeg/exif/padlock-406986_640_rotate_270.jpg",
      "jpeg/exif/padlock-406986_640_rotate_90.jpg",

      "jpeg2k/cat-1046544_640.jp2",
      "jpeg2k/cat-1046544_640.jp2",
      "jpeg2k/cat-111793_640.jp2",
      "jpeg2k/tiled-cat-1046544_640.jp2",
      "jpeg2k/tiled-cat-111793_640.jp2",
      "jpeg2k/cat-111793_640-16bit.jp2",
      "jpeg2k/cat-1245673_640-12bit.jp2")
     ]
)
@t.mark.skipif(not is_nvjpeg2k_supported(), reason="nvjpeg2k encoder not yet supported on aarch64")
def test_encode_with_as_images_from_cuda_array_interface(input_images_batch):
    input_images = [os.path.join(img_dir_path, img) for img in input_images_batch]
    ref_images = [cv2.imread(img, cv2.IMREAD_COLOR) for img in input_images]
    cp_ref_images = [cp.asarray(ref_img) for ref_img in ref_images]
    nv_ref_images = nvimgcodec.as_images(cp_ref_images)
    encoder = nvimgcodec.Encoder()
    encode_params = nvimgcodec.EncodeParams(jpeg2k_encode_params=nvimgcodec.Jpeg2kEncodeParams(reversible=True))
    test_encoded_images = encoder.encode(nv_ref_images, codec="jpeg2k", params=encode_params)
    test_decoded_images = [cv2.cvtColor(cv2.imdecode(
        np.asarray(bytearray(img)), cv2.IMREAD_COLOR), cv2.COLOR_BGR2RGB) for img in test_encoded_images]

    compare_host_images(test_decoded_images, ref_images)
>>>>>>> 6ef3d1ef
<|MERGE_RESOLUTION|>--- conflicted
+++ resolved
@@ -196,7 +196,7 @@
     arr2 = np.array(decoder.decode(encoded_image, params=params).cpu()).squeeze()
     np.testing.assert_array_almost_equal(arr, arr2)
 
-<<<<<<< HEAD
+
 def test_encode_jpeg2k_uint16():
     arr = np.zeros((256,256,3), dtype=np.uint16) + np.uint16(0.9 * np.iinfo(np.uint16).max)
     arr[100:120, 200:210, 0] = np.uint16(0.1 * np.iinfo(np.uint16).max)
@@ -213,7 +213,7 @@
     arr2 = np.array(decoder.decode(encoded_image, params=params).cpu())
 
     np.testing.assert_array_equal(arr, arr2)
-=======
+
 
 @t.mark.parametrize(
     "input_images_batch",
@@ -261,4 +261,3 @@
         np.asarray(bytearray(img)), cv2.IMREAD_COLOR), cv2.COLOR_BGR2RGB) for img in test_encoded_images]
 
     compare_host_images(test_decoded_images, ref_images)
->>>>>>> 6ef3d1ef
